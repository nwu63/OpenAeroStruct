from __future__ import division, print_function
import sys
from time import time
import unittest
import numpy as np
<<<<<<< HEAD
=======

# Append the parent directory to the system path so we can call those Python
# files. If you have OpenAeroStruct in your PYTHONPATH, this is not necessary.
from os import sys, path
sys.path.append(path.dirname(path.dirname(path.abspath(__file__))))
>>>>>>> 3800338e

from OpenAeroStruct import OASProblem

try:
    import OAS_API
    fortran_flag = True
except:
    fortran_flag = False

try:
    import OAS_API
    fortran_flag = True
except:
    fortran_flag = False

class TestAero(unittest.TestCase):

    currentResult = []

    def run(self, result=None):
        self.currentResult.append(result) # remember result for use in tearDown
        unittest.TestCase.run(self, result) # call superclass run method

    def test_aero_analysis_flat(self):
        OAS_prob = OASProblem({'type' : 'aero',
                               'optimize' : False})
        OAS_prob.add_surface({'span_cos_spacing' : 0})
        OAS_prob.setup()
        OAS_prob.run()
        prob = OAS_prob.prob

        self.assertAlmostEqual(prob['wing_perf.CL'], .46173591841167, places=5)
        self.assertAlmostEqual(prob['wing_perf.CD'], .005524603647, places=5)

    def test_aero_analysis_flat_multiple(self):
        OAS_prob = OASProblem({'type' : 'aero',
                               'optimize' : False})
        OAS_prob.add_surface({'span_cos_spacing' : 0.})
        OAS_prob.add_surface({'name' : 'tail',
                              'span_cos_spacing' : 0.,
                              'offset' : np.array([0., 0., 1000000.])})
        OAS_prob.setup()
        OAS_prob.run()
        prob = OAS_prob.prob
        self.assertAlmostEqual(prob['wing_perf.CL'], .46173591841167, places=5)
        self.assertAlmostEqual(prob['tail_perf.CL'], .46173591841167, places=5)

    def test_aero_analysis_flat_side_by_side(self):
        OAS_prob = OASProblem({'type' : 'aero',
                               'optimize' : False})
        OAS_prob.add_surface({'name' : 'wing',
                              'span' : 5.,
                              'num_y' : 3,
                              'span_cos_spacing' : 0.,
                              'symmetry' : False,
                              'offset' : np.array([0., -2.5, 0.])})
        OAS_prob.add_surface({'name' : 'tail',
                              'span' : 5.,
                              'num_y' : 3,
                              'span_cos_spacing' : 0.,
                              'symmetry' : False,
                              'offset' : np.array([0., 2.5, 0.])})
        OAS_prob.setup()
        OAS_prob.run()
        prob = OAS_prob.prob
        self.assertAlmostEqual(prob['wing_perf.CL'], 0.46173591841167183, places=5)
        self.assertAlmostEqual(prob['tail_perf.CL'], 0.46173591841167183, places=5)
        self.assertAlmostEqual(prob['wing_perf.CD'], .005524603647, places=5)
        self.assertAlmostEqual(prob['tail_perf.CD'], .005524603647, places=5)

    def test_aero_analysis_flat_full(self):
        OAS_prob = OASProblem({'type' : 'aero',
                               'optimize' : False})
        surf_dict = {'symmetry' : False}
        OAS_prob.add_surface(surf_dict)
        OAS_prob.setup()
        OAS_prob.run()
        prob = OAS_prob.prob
        self.assertAlmostEqual(prob['wing_perf.CL'], .45655138, places=5)
        self.assertAlmostEqual(prob['wing_perf.CD'], 0.0055402121081108589, places=5)

    def test_aero_analysis_flat_viscous_full(self):
        OAS_prob = OASProblem({'type' : 'aero',
                               'optimize' : False,
                               'with_viscous' : True})
        surf_dict = {'symmetry' : False}
        OAS_prob.add_surface(surf_dict)
        OAS_prob.setup()
        OAS_prob.run()
        prob = OAS_prob.prob
        self.assertAlmostEqual(prob['wing_perf.CL'], .45655138, places=5)
        self.assertAlmostEqual(prob['wing_perf.CD'], 0.018942466133780547, places=5)

    if fortran_flag:
        def test_aero_optimization(self):
            # Need to use SLSQP here because SNOPT finds a different optimum
            OAS_prob = OASProblem({'type' : 'aero',
                                   'optimize' : True,
                                   'optimizer' : 'SLSQP'})
            OAS_prob.add_surface()
            OAS_prob.setup()

            OAS_prob.add_desvar('wing.twist_cp', lower=-10., upper=15.)
            OAS_prob.add_desvar('wing.sweep', lower=10., upper=30.)
            OAS_prob.add_desvar('wing.dihedral', lower=-10., upper=20.)
            OAS_prob.add_desvar('wing.taper', lower=.5, upper=2.)
            OAS_prob.add_constraint('wing_perf.CL', equals=0.5)
            OAS_prob.add_objective('wing_perf.CD', scaler=1e4)

            OAS_prob.run()
            prob = OAS_prob.prob
<<<<<<< HEAD
            self.assertAlmostEqual(prob['wing_perf.CD'], 0.0040333626778959819, places=5)
=======
            self.assertAlmostEqual(prob['wing_perf.CD'], 0.0040728244243814962, places=5)
>>>>>>> 3800338e

    if fortran_flag:
        def test_aero_optimization_fd(self):
            # Need to use SLSQP here because SNOPT finds a different optimum
            OAS_prob = OASProblem({'type' : 'aero',
                                   'optimize' : True,
                                   'optimizer' : 'SLSQP',
                                   'force_fd' : True})
            OAS_prob.add_surface()
            OAS_prob.setup()

            OAS_prob.add_desvar('wing.twist_cp', lower=-10., upper=15.)
            OAS_prob.add_desvar('wing.sweep', lower=10., upper=30.)
            OAS_prob.add_desvar('wing.dihedral', lower=-10., upper=20.)
            OAS_prob.add_desvar('wing.taper', lower=.5, upper=2.)
            OAS_prob.add_constraint('wing_perf.CL', equals=0.5)
            OAS_prob.add_objective('wing_perf.CD', scaler=1e4)

            OAS_prob.run()
            prob = OAS_prob.prob
<<<<<<< HEAD
            self.assertAlmostEqual(prob['wing_perf.CD'], 0.0040333626732658289, places=5)
=======
            self.assertAlmostEqual(prob['wing_perf.CD'], 0.0040728244243814962, places=5)
>>>>>>> 3800338e

    if fortran_flag:
        def test_aero_optimization_chord_monotonic(self):
            OAS_prob = OASProblem({'type' : 'aero',
                                   'optimize' : True,
                                   'with_viscous' : False})
            OAS_prob.add_surface({
<<<<<<< HEAD
            'chord_cp' : np.random.random(5),
            'num_y' : 21,
            'monotonic_con' : ['chord'],
=======
            'chord_dist' : 'random',
            'num_y' : 21,
            'monotonic_taper' : True,
>>>>>>> 3800338e
            'span_cos_spacing' : 0.,
            })
            OAS_prob.setup()

<<<<<<< HEAD
            OAS_prob.add_desvar('wing.chord_cp', lower=0.1, upper=5.)
            OAS_prob.add_desvar('alpha', lower=-10., upper=10.)
            OAS_prob.add_constraint('wing_perf.CL', equals=0.1)
            OAS_prob.add_constraint('wing.S_ref', equals=10)
            OAS_prob.add_constraint('wing.monotonic_chord', upper=0.)
=======
            OAS_prob.add_desvar('wing.chord_dist_cp', lower=0.1, upper=5.)
            OAS_prob.add_desvar('alpha', lower=-10., upper=10.)
            OAS_prob.add_constraint('wing_perf.CL', equals=0.1)
            OAS_prob.add_constraint('wing.S_ref', equals=10)
            OAS_prob.add_constraint('wing.monotonic', upper=0.)
>>>>>>> 3800338e
            OAS_prob.add_objective('wing_perf.CD', scaler=1e4)

            OAS_prob.run()
            prob = OAS_prob.prob
            self.assertAlmostEqual(prob['wing_perf.CD'], 0.00060238294097975553, places=5)
<<<<<<< HEAD
            self.assertAlmostEqual(prob['wing.monotonic_chord'][0], -0.88962717780055134, places=4)
=======
            self.assertAlmostEqual(prob['wing.monotonic'][0], -0.88962717780055134, places=4)
>>>>>>> 3800338e

    if fortran_flag:
        def test_aero_viscous_optimization(self):
            OAS_prob = OASProblem({'type' : 'aero',
                                   'optimize' : True,
                                   'with_viscous' : True})
            OAS_prob.add_surface()
            OAS_prob.setup()

            OAS_prob.add_desvar('wing.twist_cp', lower=-10., upper=15.)
            OAS_prob.add_desvar('wing.sweep', lower=10., upper=30.)
            OAS_prob.add_desvar('wing.dihedral', lower=-10., upper=20.)
            OAS_prob.add_desvar('wing.taper', lower=.5, upper=2.)
            OAS_prob.add_constraint('wing_perf.CL', equals=0.5)
            OAS_prob.add_objective('wing_perf.CD', scaler=1e4)

            OAS_prob.run()
            prob = OAS_prob.prob
<<<<<<< HEAD
            self.assertAlmostEqual(prob['wing_perf.CD'], 0.0187543037969152, places=5)
=======
            self.assertAlmostEqual(prob['wing_perf.CD'], 0.016916491728620451, places=5)
>>>>>>> 3800338e

    if fortran_flag:
        def test_aero_viscous_chord_optimization(self):
            # Need to use SLSQP here because SNOPT finds a different optimum
            OAS_prob = OASProblem({'type' : 'aero',
                                   'optimize' : True,
                                   'optimizer' : 'SLSQP',
                                   'with_viscous' : True})
            OAS_prob.add_surface()
            OAS_prob.setup()

<<<<<<< HEAD
            OAS_prob.add_desvar('wing.chord_cp', lower=0.1, upper=3.)
            OAS_prob.add_constraint('wing_perf.CL', equals=0.5)
            OAS_prob.add_constraint('wing.S_ref', equals=10)
=======
            OAS_prob.add_desvar('wing.chord_dist_cp', lower=0.1, upper=3.)
            OAS_prob.add_desvar('alpha', lower=-10., upper=10.)
            OAS_prob.add_constraint('wing_perf.CL', equals=0.5)
            OAS_prob.add_constraint('wing.S_ref', equals=5)
>>>>>>> 3800338e
            OAS_prob.add_objective('wing_perf.CD', scaler=1e4)

            OAS_prob.run()
            prob = OAS_prob.prob
<<<<<<< HEAD
            self.assertAlmostEqual(prob['wing_perf.CD'], 0.018862691500514343, places=5)
=======
            self.assertAlmostEqual(prob['wing_perf.CD'], 0.019215656540240725, places=5)
>>>>>>> 3800338e

    if fortran_flag:
        def test_aero_multiple_opt(self):
            OAS_prob = OASProblem({'type' : 'aero',
                                   'optimize' : True})
            surf_dict = { 'name' : 'wing',
                          'span' : 5.,
                          'num_y' : 3,
                          'span_cos_spacing' : 0.}
            OAS_prob.add_surface(surf_dict)
            surf_dict.update({'name' : 'tail',
                           'offset' : np.array([0., 0., 10.])})
            OAS_prob.add_surface(surf_dict)
            OAS_prob.setup()

            OAS_prob.add_desvar('tail.twist_cp', lower=-10., upper=15.)
            OAS_prob.add_desvar('tail.sweep', lower=10., upper=30.)
            OAS_prob.add_desvar('tail.dihedral', lower=-10., upper=20.)
            OAS_prob.add_desvar('tail.taper', lower=.5, upper=2.)
            OAS_prob.add_constraint('tail_perf.CL', equals=0.5)
            OAS_prob.add_objective('tail_perf.CD', scaler=1e4)

            OAS_prob.run()
            prob = OAS_prob.prob
            self.assertAlmostEqual(prob['wing_perf.CL'], .41543435621928004, places=4)
            self.assertAlmostEqual(prob['tail_perf.CL'], .5, places=5)
            self.assertAlmostEqual(prob['wing_perf.CD'], .0075400306289957033, places=5)
<<<<<<< HEAD
            self.assertAlmostEqual(prob['tail_perf.CD'], 0.0079203424109989835, places=5)


class TestStruct(unittest.TestCase):

    currentResult = []

    def run(self, result=None):
        self.currentResult.append(result) # remember result for use in tearDown
        unittest.TestCase.run(self, result) # call superclass run method

=======
            self.assertAlmostEqual(prob['tail_perf.CD'], 0.0079322194100007078, places=5)


class TestStruct(unittest.TestCase):

    currentResult = []

    def run(self, result=None):
        self.currentResult.append(result) # remember result for use in tearDown
        unittest.TestCase.run(self, result) # call superclass run method

>>>>>>> 3800338e
    def test_struct_analysis(self):
        OAS_prob = OASProblem({'type' : 'struct',
                               'optimize' : False})
        surf_dict = {'symmetry' : False}
        OAS_prob.add_surface(surf_dict)
        OAS_prob.setup()
        OAS_prob.run()
        prob = OAS_prob.prob
        self.assertAlmostEqual(prob['wing.weight'], 2080.284115390823, places=3)

    def test_struct_analysis_symmetry(self):
        OAS_prob = OASProblem({'type' : 'struct',
                               'optimize' : False})
        surf_dict = {'symmetry' : True}
        OAS_prob.add_surface(surf_dict)
        OAS_prob.setup()
        OAS_prob.run()
        prob = OAS_prob.prob
        self.assertAlmostEqual(prob['wing.weight'], 2080.284115390823, places=3)

    if fortran_flag:
        def test_struct_optimization(self):
            OAS_prob = OASProblem({'type' : 'struct',
                                   'optimize' : True})
            OAS_prob.add_surface({'symmetry' : False})
            OAS_prob.setup()

            OAS_prob.add_desvar('wing.thickness_cp', lower=0.001, upper=0.25, scaler=1e2)
            OAS_prob.add_constraint('wing.failure', upper=0.)
            OAS_prob.add_objective('wing.weight', scaler=1e-3)

            OAS_prob.run()
            prob = OAS_prob.prob

            self.assertAlmostEqual(prob['wing.weight'], 535.93857888840353, places=2)

    if fortran_flag:
        def test_struct_optimization_symmetry(self):
            OAS_prob = OASProblem({'type' : 'struct',
                                   'optimize' : True})
            OAS_prob.add_surface()
            OAS_prob.setup()

            OAS_prob.add_desvar('wing.thickness_cp', lower=0.001, upper=0.25, scaler=1e2)
            OAS_prob.add_constraint('wing.failure', upper=0.)
            OAS_prob.add_objective('wing.weight', scaler=1e-3)

            OAS_prob.run()
            prob = OAS_prob.prob
            self.assertAlmostEqual(prob['wing.weight'], 532.76522856377937, places=2)

    if fortran_flag:
        def test_struct_optimization_symmetry_exact(self):
            OAS_prob = OASProblem({'type' : 'struct',
                                   'optimize' : True})
            OAS_prob.add_surface({'exact_failure_constraint' : True})
            OAS_prob.setup()

            OAS_prob.add_desvar('wing.thickness_cp', lower=0.001, upper=0.25, scaler=1e2)
            OAS_prob.add_constraint('wing.failure', upper=0.)
            OAS_prob.add_objective('wing.weight', scaler=1e-3)

            OAS_prob.run()
            prob = OAS_prob.prob
            self.assertAlmostEqual(prob['wing.weight'], 529.63585992333446, places=2)


class TestAeroStruct(unittest.TestCase):

    currentResult = []

    def run(self, result=None):
        self.currentResult.append(result) # remember result for use in tearDown
        unittest.TestCase.run(self, result) # call superclass run method

    def test_aerostruct_analysis(self):
        OAS_prob = OASProblem({'type' : 'aerostruct',
                               'optimize' : False})
        surf_dict = {'num_y' : 13,
                  'num_x' : 2,
                  'wing_type' : 'CRM',
                  'CL0' : 0.2,
                  'CD0' : 0.015,
                  'symmetry' : False}
        OAS_prob.add_surface(surf_dict)
        OAS_prob.setup()
        OAS_prob.run()
        prob = OAS_prob.prob
        self.assertAlmostEqual(prob['wing_perf.CL'], 0.73073108386003005)
        self.assertAlmostEqual(prob['wing_perf.failure'], -0.58781615029119849, places=5)
        self.assertAlmostEqual(prob['fuelburn'], 126198.70849277964, places=2)

    def test_aerostruct_analysis_symmetry(self):
        OAS_prob = OASProblem({'type' : 'aerostruct',
                               'optimize' : False})
        surf_dict = {'symmetry' : True,
                  'num_y' : 13,
                  'num_x' : 2,
                  'wing_type' : 'CRM',
                  'CL0' : 0.2,
                  'CD0' : 0.015}
        OAS_prob.add_surface(surf_dict)
        OAS_prob.setup()
        OAS_prob.run()
        prob = OAS_prob.prob
<<<<<<< HEAD
        self.assertAlmostEqual(prob['wing_perf.CL'], 0.76721374189190605)
        self.assertAlmostEqual(prob['wing_perf.failure'], -0.60671298842382881, places=5)
        self.assertAlmostEqual(prob['fuelburn'], 136294.5438758432, places=2)
=======
        self.assertAlmostEqual(prob['wing_perf.CL'], 0.76727243345999141)
        self.assertAlmostEqual(prob['wing_perf.failure'], -0.6066768432330637, places=5)
        self.assertAlmostEqual(prob['fuelburn'], 136257.17861685093, places=2)
>>>>>>> 3800338e

    def test_aerostruct_analysis_symmetry_deriv(self):
        OAS_prob = OASProblem({'type' : 'aerostruct',
                               'optimize' : False})
        surf_dict = {'symmetry' : True,
                  'num_y' : 7,
                  'num_x' : 2,
                  'wing_type' : 'CRM',
                  'CL0' : 0.2,
                  'CD0' : 0.015}
        OAS_prob.add_surface(surf_dict)
        OAS_prob.setup()
        OAS_prob.run()
        prob = OAS_prob.prob

        data = prob.check_partial_derivatives(out_stream=None)

        new_dict = {}
<<<<<<< HEAD
        for key1 in data.keys():
            for key2 in data[key1].keys():
                for key3 in data[key1][key2].keys():
                    if 'rel' in key3:
                        error = np.linalg.norm(data[key1][key2][key3])
                        new_key = key1+'_'+key2[0]+'_'+key2[1]+'_'+key3
                        new_dict.update({new_key : error})
=======
        for key1 in data.keys():
            for key2 in data[key1].keys():
                for key3 in data[key1][key2].keys():
                    if 'rel' in key3:
                        error = np.linalg.norm(data[key1][key2][key3])
                        new_key = key1+'_'+key2[0]+'_'+key2[1]+'_'+key3
                        new_dict.update({new_key : error})
>>>>>>> 3800338e

        for key in new_dict.keys():
            error = new_dict[key]
            if not np.isnan(error):

                # The FD check is not valid for these cases
                if 'assembly_forces_Iy' in key or 'assembly_forces_J' in key or \
                'assembly_forces_A' in key or 'assembly_K_loads' in key or \
                'assembly_forces_loads' in key or 'assembly_forces_Iz' in key or \
                'assembly_forces_nodes' in key:
                    pass
                elif 'K' in key or 'vonmises' in key:
                    self.assertAlmostEqual(0., error, places=0)
                else:
                    self.assertAlmostEqual(0., error, places=2)

    if fortran_flag:
        def test_aerostruct_optimization(self):
            OAS_prob = OASProblem({'type' : 'aerostruct',
                                   'optimize' : True})
            surf_dict = {'num_y' : 7,
                      'num_x' : 2,
                      'wing_type' : 'CRM',
                      'CL0' : 0.2,
                      'CD0' : 0.015,
                      'symmetry' : False}
            OAS_prob.add_surface(surf_dict)
            OAS_prob.setup()

            OAS_prob.add_desvar('wing.twist_cp', lower=-15., upper=15.)
            OAS_prob.add_desvar('wing.thickness_cp', lower=0.01, upper=0.25, scaler=1e2)
            OAS_prob.add_constraint('wing_perf.failure', upper=0.)
            OAS_prob.add_desvar('alpha', lower=-10., upper=10.)
            OAS_prob.add_constraint('eq_con', equals=0.)
            OAS_prob.add_objective('fuelburn', scaler=1e-5)

            OAS_prob.run()
            prob = OAS_prob.prob
<<<<<<< HEAD
            self.assertAlmostEqual(prob['fuelburn'], 76239.255811794224, places=0)
=======
            self.assertAlmostEqual(prob['fuelburn'], 76043.052616603629, places=0)
>>>>>>> 3800338e
            self.assertAlmostEqual(prob['wing_perf.failure'], 0., places=4)

    if fortran_flag:
        def test_aerostruct_optimization_symmetry(self):
            OAS_prob = OASProblem({'type' : 'aerostruct',
                                   'optimize' : True})
            surf_dict = {'symmetry' : True,
                      'num_y' : 7,
                      'num_x' : 3,
                      'wing_type' : 'CRM',
                      'CL0' : 0.2,
                      'CD0' : 0.015}
            OAS_prob.add_surface(surf_dict)
            OAS_prob.setup()

            OAS_prob.add_desvar('wing.twist_cp', lower=-15., upper=15.)
            OAS_prob.add_desvar('wing.thickness_cp', lower=0.01, upper=0.25, scaler=1e2)
            OAS_prob.add_constraint('wing_perf.failure', upper=0.)
            OAS_prob.add_desvar('alpha', lower=-10., upper=10.)
            OAS_prob.add_constraint('eq_con', equals=0.)
            OAS_prob.add_objective('fuelburn', scaler=1e-4)

            OAS_prob.run()
            prob = OAS_prob.prob
<<<<<<< HEAD
            self.assertAlmostEqual(prob['fuelburn'], 80566.900424179723, places=0)
=======
            self.assertAlmostEqual(prob['fuelburn'], 80456.958369551561, places=0)
>>>>>>> 3800338e
            self.assertAlmostEqual(prob['wing_perf.failure'], 0, places=5)

    if fortran_flag:
        def test_aerostruct_optimization_symmetry_multiple(self):
            OAS_prob = OASProblem({'type' : 'aerostruct',
                                   'optimize' : True})
            surf_dict = {'name' : 'wing',
                         'symmetry' : True,
                         'num_y' : 5,
                         'num_x' : 2,
                         'wing_type' : 'CRM',
                         'CL0' : 0.2,
                         'CD0' : 0.015,
<<<<<<< HEAD
                         'num_twist_cp' : 2,
                         'num_thickness_cp' : 2}
=======
                         'num_twist' : 2,
                         'num_thickness' : 2}
>>>>>>> 3800338e
            OAS_prob.add_surface(surf_dict)
            surf_dict.update({'name' : 'tail',
                              'offset':np.array([0., 0., 1.e7])})
            OAS_prob.add_surface(surf_dict)
            OAS_prob.setup()

            # Add design variables and constraints for both the wing and tail
            OAS_prob.add_desvar('wing.twist_cp', lower=-15., upper=15.)
            OAS_prob.add_desvar('wing.thickness_cp', lower=0.01, upper=0.25, scaler=1e2)
            OAS_prob.add_constraint('wing_perf.failure', upper=0.)
            OAS_prob.add_desvar('tail.twist_cp', lower=-15., upper=15.)
            OAS_prob.add_desvar('tail.thickness_cp', lower=0.01, upper=0.25, scaler=1e2)
            OAS_prob.add_constraint('tail_perf.failure', upper=0.)

            OAS_prob.add_desvar('alpha', lower=-10., upper=10.)
            OAS_prob.add_constraint('eq_con', equals=0.)
            OAS_prob.add_objective('fuelburn', scaler=1e-5)

            OAS_prob.run()
            prob = OAS_prob.prob
<<<<<<< HEAD
            self.assertAlmostEqual(prob['fuelburn'], 182217.86838500542, places=1)
=======
            self.assertAlmostEqual(prob['fuelburn'], 181838.09546516923, places=1)
>>>>>>> 3800338e
            self.assertAlmostEqual(prob['wing_perf.failure'], 0, places=5)
            self.assertAlmostEqual(np.linalg.norm(prob['wing.twist_cp']), np.linalg.norm(prob['tail.twist_cp']), places=1)


if __name__ == "__main__":

    # Get user-inputted argument if provided
    try:
        arg = sys.argv[1]
        arg_provided = True
    except:
        arg_provided = False

    # Based on user input, run one subgroup of tests
    if arg_provided:
        if 'aero' == arg:
            test_classes = [TestAero]
        elif 'struct' == arg:
            test_classes = [TestStruct]
        elif 'aerostruct' == arg:
            test_classes = [TestAeroStruct]
    else:
        arg = 'full'
        test_classes = [TestAero, TestStruct, TestAeroStruct]

    print()
    print('+==================================================+')
    print('             Running ' + arg + ' test suite')
    print('+==================================================+')
    print()

    failures = []
    errors = []

    for test_class in test_classes:

        # Set up the test suite and run the tests corresponding to this subgroup
        suite = unittest.TestLoader().loadTestsFromTestCase(test_class)
        unittest.TextTestRunner().run(suite)

        failures.extend(test_class.currentResult[-1].failures)
        errors.extend(test_class.currentResult[-1].errors)

    if len(failures) or len(errors):
        sys.exit(1)
<|MERGE_RESOLUTION|>--- conflicted
+++ resolved
@@ -3,22 +3,13 @@
 from time import time
 import unittest
 import numpy as np
-<<<<<<< HEAD
-=======
 
 # Append the parent directory to the system path so we can call those Python
 # files. If you have OpenAeroStruct in your PYTHONPATH, this is not necessary.
 from os import sys, path
 sys.path.append(path.dirname(path.dirname(path.abspath(__file__))))
->>>>>>> 3800338e
 
 from OpenAeroStruct import OASProblem
-
-try:
-    import OAS_API
-    fortran_flag = True
-except:
-    fortran_flag = False
 
 try:
     import OAS_API
@@ -122,11 +113,7 @@
 
             OAS_prob.run()
             prob = OAS_prob.prob
-<<<<<<< HEAD
             self.assertAlmostEqual(prob['wing_perf.CD'], 0.0040333626778959819, places=5)
-=======
-            self.assertAlmostEqual(prob['wing_perf.CD'], 0.0040728244243814962, places=5)
->>>>>>> 3800338e
 
     if fortran_flag:
         def test_aero_optimization_fd(self):
@@ -147,11 +134,7 @@
 
             OAS_prob.run()
             prob = OAS_prob.prob
-<<<<<<< HEAD
             self.assertAlmostEqual(prob['wing_perf.CD'], 0.0040333626732658289, places=5)
-=======
-            self.assertAlmostEqual(prob['wing_perf.CD'], 0.0040728244243814962, places=5)
->>>>>>> 3800338e
 
     if fortran_flag:
         def test_aero_optimization_chord_monotonic(self):
@@ -159,42 +142,24 @@
                                    'optimize' : True,
                                    'with_viscous' : False})
             OAS_prob.add_surface({
-<<<<<<< HEAD
             'chord_cp' : np.random.random(5),
             'num_y' : 21,
             'monotonic_con' : ['chord'],
-=======
-            'chord_dist' : 'random',
-            'num_y' : 21,
-            'monotonic_taper' : True,
->>>>>>> 3800338e
             'span_cos_spacing' : 0.,
             })
             OAS_prob.setup()
 
-<<<<<<< HEAD
             OAS_prob.add_desvar('wing.chord_cp', lower=0.1, upper=5.)
             OAS_prob.add_desvar('alpha', lower=-10., upper=10.)
             OAS_prob.add_constraint('wing_perf.CL', equals=0.1)
             OAS_prob.add_constraint('wing.S_ref', equals=10)
             OAS_prob.add_constraint('wing.monotonic_chord', upper=0.)
-=======
-            OAS_prob.add_desvar('wing.chord_dist_cp', lower=0.1, upper=5.)
-            OAS_prob.add_desvar('alpha', lower=-10., upper=10.)
-            OAS_prob.add_constraint('wing_perf.CL', equals=0.1)
-            OAS_prob.add_constraint('wing.S_ref', equals=10)
-            OAS_prob.add_constraint('wing.monotonic', upper=0.)
->>>>>>> 3800338e
             OAS_prob.add_objective('wing_perf.CD', scaler=1e4)
 
             OAS_prob.run()
             prob = OAS_prob.prob
             self.assertAlmostEqual(prob['wing_perf.CD'], 0.00060238294097975553, places=5)
-<<<<<<< HEAD
             self.assertAlmostEqual(prob['wing.monotonic_chord'][0], -0.88962717780055134, places=4)
-=======
-            self.assertAlmostEqual(prob['wing.monotonic'][0], -0.88962717780055134, places=4)
->>>>>>> 3800338e
 
     if fortran_flag:
         def test_aero_viscous_optimization(self):
@@ -213,11 +178,7 @@
 
             OAS_prob.run()
             prob = OAS_prob.prob
-<<<<<<< HEAD
             self.assertAlmostEqual(prob['wing_perf.CD'], 0.0187543037969152, places=5)
-=======
-            self.assertAlmostEqual(prob['wing_perf.CD'], 0.016916491728620451, places=5)
->>>>>>> 3800338e
 
     if fortran_flag:
         def test_aero_viscous_chord_optimization(self):
@@ -229,25 +190,14 @@
             OAS_prob.add_surface()
             OAS_prob.setup()
 
-<<<<<<< HEAD
             OAS_prob.add_desvar('wing.chord_cp', lower=0.1, upper=3.)
             OAS_prob.add_constraint('wing_perf.CL', equals=0.5)
             OAS_prob.add_constraint('wing.S_ref', equals=10)
-=======
-            OAS_prob.add_desvar('wing.chord_dist_cp', lower=0.1, upper=3.)
-            OAS_prob.add_desvar('alpha', lower=-10., upper=10.)
-            OAS_prob.add_constraint('wing_perf.CL', equals=0.5)
-            OAS_prob.add_constraint('wing.S_ref', equals=5)
->>>>>>> 3800338e
             OAS_prob.add_objective('wing_perf.CD', scaler=1e4)
 
             OAS_prob.run()
             prob = OAS_prob.prob
-<<<<<<< HEAD
             self.assertAlmostEqual(prob['wing_perf.CD'], 0.018862691500514343, places=5)
-=======
-            self.assertAlmostEqual(prob['wing_perf.CD'], 0.019215656540240725, places=5)
->>>>>>> 3800338e
 
     if fortran_flag:
         def test_aero_multiple_opt(self):
@@ -275,7 +225,6 @@
             self.assertAlmostEqual(prob['wing_perf.CL'], .41543435621928004, places=4)
             self.assertAlmostEqual(prob['tail_perf.CL'], .5, places=5)
             self.assertAlmostEqual(prob['wing_perf.CD'], .0075400306289957033, places=5)
-<<<<<<< HEAD
             self.assertAlmostEqual(prob['tail_perf.CD'], 0.0079203424109989835, places=5)
 
 
@@ -287,19 +236,6 @@
         self.currentResult.append(result) # remember result for use in tearDown
         unittest.TestCase.run(self, result) # call superclass run method
 
-=======
-            self.assertAlmostEqual(prob['tail_perf.CD'], 0.0079322194100007078, places=5)
-
-
-class TestStruct(unittest.TestCase):
-
-    currentResult = []
-
-    def run(self, result=None):
-        self.currentResult.append(result) # remember result for use in tearDown
-        unittest.TestCase.run(self, result) # call superclass run method
-
->>>>>>> 3800338e
     def test_struct_analysis(self):
         OAS_prob = OASProblem({'type' : 'struct',
                                'optimize' : False})
@@ -405,15 +341,9 @@
         OAS_prob.setup()
         OAS_prob.run()
         prob = OAS_prob.prob
-<<<<<<< HEAD
         self.assertAlmostEqual(prob['wing_perf.CL'], 0.76721374189190605)
         self.assertAlmostEqual(prob['wing_perf.failure'], -0.60671298842382881, places=5)
         self.assertAlmostEqual(prob['fuelburn'], 136294.5438758432, places=2)
-=======
-        self.assertAlmostEqual(prob['wing_perf.CL'], 0.76727243345999141)
-        self.assertAlmostEqual(prob['wing_perf.failure'], -0.6066768432330637, places=5)
-        self.assertAlmostEqual(prob['fuelburn'], 136257.17861685093, places=2)
->>>>>>> 3800338e
 
     def test_aerostruct_analysis_symmetry_deriv(self):
         OAS_prob = OASProblem({'type' : 'aerostruct',
@@ -432,7 +362,6 @@
         data = prob.check_partial_derivatives(out_stream=None)
 
         new_dict = {}
-<<<<<<< HEAD
         for key1 in data.keys():
             for key2 in data[key1].keys():
                 for key3 in data[key1][key2].keys():
@@ -440,15 +369,6 @@
                         error = np.linalg.norm(data[key1][key2][key3])
                         new_key = key1+'_'+key2[0]+'_'+key2[1]+'_'+key3
                         new_dict.update({new_key : error})
-=======
-        for key1 in data.keys():
-            for key2 in data[key1].keys():
-                for key3 in data[key1][key2].keys():
-                    if 'rel' in key3:
-                        error = np.linalg.norm(data[key1][key2][key3])
-                        new_key = key1+'_'+key2[0]+'_'+key2[1]+'_'+key3
-                        new_dict.update({new_key : error})
->>>>>>> 3800338e
 
         for key in new_dict.keys():
             error = new_dict[key]
@@ -487,11 +407,7 @@
 
             OAS_prob.run()
             prob = OAS_prob.prob
-<<<<<<< HEAD
             self.assertAlmostEqual(prob['fuelburn'], 76239.255811794224, places=0)
-=======
-            self.assertAlmostEqual(prob['fuelburn'], 76043.052616603629, places=0)
->>>>>>> 3800338e
             self.assertAlmostEqual(prob['wing_perf.failure'], 0., places=4)
 
     if fortran_flag:
@@ -516,11 +432,7 @@
 
             OAS_prob.run()
             prob = OAS_prob.prob
-<<<<<<< HEAD
             self.assertAlmostEqual(prob['fuelburn'], 80566.900424179723, places=0)
-=======
-            self.assertAlmostEqual(prob['fuelburn'], 80456.958369551561, places=0)
->>>>>>> 3800338e
             self.assertAlmostEqual(prob['wing_perf.failure'], 0, places=5)
 
     if fortran_flag:
@@ -534,13 +446,8 @@
                          'wing_type' : 'CRM',
                          'CL0' : 0.2,
                          'CD0' : 0.015,
-<<<<<<< HEAD
                          'num_twist_cp' : 2,
                          'num_thickness_cp' : 2}
-=======
-                         'num_twist' : 2,
-                         'num_thickness' : 2}
->>>>>>> 3800338e
             OAS_prob.add_surface(surf_dict)
             surf_dict.update({'name' : 'tail',
                               'offset':np.array([0., 0., 1.e7])})
@@ -561,11 +468,7 @@
 
             OAS_prob.run()
             prob = OAS_prob.prob
-<<<<<<< HEAD
             self.assertAlmostEqual(prob['fuelburn'], 182217.86838500542, places=1)
-=======
-            self.assertAlmostEqual(prob['fuelburn'], 181838.09546516923, places=1)
->>>>>>> 3800338e
             self.assertAlmostEqual(prob['wing_perf.failure'], 0, places=5)
             self.assertAlmostEqual(np.linalg.norm(prob['wing.twist_cp']), np.linalg.norm(prob['tail.twist_cp']), places=1)
 
@@ -610,4 +513,4 @@
         errors.extend(test_class.currentResult[-1].errors)
 
     if len(failures) or len(errors):
-        sys.exit(1)
+        sys.exit(1)