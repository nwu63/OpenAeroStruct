from __future__ import division, print_function
import numpy as np
from scipy.sparse import coo_matrix, hstack, identity

from openmdao.api import ExplicitComponent

data_type = complex

def _skew(vector):
    out = np.array([[0, -vector[2], vector[1]],\
                    [vector[2], 0, -vector[0]],\
                    [-vector[1], vector[0], 0]])
    return out

class LoadTransfer(ExplicitComponent):
    """
    Perform aerodynamic load transfer.

    Apply the computed sectional forces on the aerodynamic surfaces to
    obtain the deformed mesh FEM loads.

    Parameters
    ----------
    def_mesh[nx, ny, 3] : numpy array
        Flattened array defining the lifting surfaces after deformation.
    sec_forces[nx-1, ny-1, 3] : numpy array
        Flattened array containing the sectional forces acting on each panel.
        Stored in Fortran order (only relevant when more than one chordwise
        panel).

    Returns
    -------
    LoadsA[ny,3] : numpy array  = loads[:,:3]
    LoadsB[ny,3]: nympy array   = loads[:,3:]
        Flattened array containing the loads applied on the FEM component,
        computed from the sectional forces.

    Loads[ny, 6] : numpy array = [LoadsA,LoadsB]

    """

    def initialize(self):
        self.options.declare('surface', types=dict)

    def setup(self):
        self.surface = surface = self.options['surface']

        self.ny = ny = surface['num_y']
        self.nx = nx = surface['num_x']


        if surface['fem_model_type'] == 'tube':
            self.fem_origin = surface['fem_origin']
        else:
            y_upper = surface['data_y_upper']
            x_upper = surface['data_x_upper']
            y_lower = surface['data_y_lower']

            self.fem_origin = (x_upper[0]  * (y_upper[0]  - y_lower[0]) +
                               x_upper[-1] * (y_upper[-1] - y_lower[-1])) / \
                             ((y_upper[0]  -  y_lower[0]) + (y_upper[-1] - y_lower[-1]))
        self.w1 = w1 = 0.25
        self.w2 = w2 = self.fem_origin

        self.add_input('def_mesh', val=np.random.random((nx, ny, 3)), units='m')
        self.add_input('sec_forces', val=np.random.random((nx-1, ny-1, 3)), units='N')

        self.add_output('loadsA', val=np.zeros((ny, 3)), units='N')
        self.add_output('loadsB', val=np.zeros((ny, 3)), units='N*m')
        self.add_output('loads', val=np.zeros((self.ny,6)), units='N') ## WARNING!!! UNITS ARE A MIXTURE OF N & N*m
        # Well, technically the units of this load array are mixed.
        # The first 3 indices are N and the last 3 are N*m.

<<<<<<< HEAD
        #self.declare_partials('*', '*')

        # if not fortran_flag:
            #self.declare_partials('*', '*', method='cs')
=======

        # Below we create each individual partial derivative

        # --------------------------------dloadsA__dsec_forces-------------------------------------
        # this derivative is linear
        rowsA=np.zeros((3*(ny-1)*(nx-1)*2))
        colsA=np.zeros((3*(ny-1)*(nx-1)*2))
        for x_idx in range(nx-1):
            offset = x_idx*(3*(ny-1))
            for col_idx in range(3*(ny-1)):
                rowsA[2*offset+col_idx*2] = col_idx
                rowsA[2*offset+col_idx*2+1] = col_idx+3
                colsA[2*offset+col_idx*2] = offset+col_idx
                colsA[2*offset+col_idx*2+1] = offset+col_idx
        dloadsA__dsec_forces = coo_matrix((0.5*np.ones(len(rowsA)), (rowsA, colsA)), shape=(3*(ny), 3*(ny-1)*(nx-1)))
        self.declare_partials(of='loadsA', wrt='sec_forces', rows=rowsA, cols=colsA, val=0.5)

        # --------------------------------dloadsB__dsec_forces-------------------------------------
        #dloadsB__dmoment
        rowsA=np.zeros((3*(ny-1)*2))
        colsA=np.zeros((3*(ny-1)*2))
        data=0.5*np.ones((3*(ny-1)*2))
        for col_idx in range(3*(ny-1)):
            rowsA[col_idx*2] = col_idx
            rowsA[col_idx*2+1] = col_idx+3
            colsA[col_idx*2] = col_idx
            colsA[col_idx*2+1] = col_idx
        self.dloadsB__dmoment = coo_matrix((data, (rowsA, colsA)), shape=(3*ny,3*(ny-1)))

        # dmoment__dsec_forces
        diff = np.ones((nx-1, ny-1, 3))
        rows = np.zeros((9*(ny-1)*(nx-1)))
        cols = np.zeros((9*(ny-1)*(nx-1)))
        data = np.ones((9*(ny-1)*(nx-1)))
        tmp_row = np.array([0,0,0,1,1,1,2,2,2])
        tmp_col = np.array([0,1,2,0,1,2,0,1,2])
        # setup rows and cols
        for nxitr in range(nx-1):
            for nyitr in range(ny-1):
                index = 9*(nyitr+(ny-1)*nxitr)
                rows[index:index+9] = tmp_row+nyitr*3.
                cols[index:index+9] = tmp_col+nyitr*3.+3*(ny-1)*nxitr
                data[index:index+9] = -_skew(diff[nxitr,nyitr,:]).flatten()
        dmoment__dsec_forces = coo_matrix((data, (rows,cols)), shape=(3*(ny-1), 3*(ny-1)*(nx-1)))

        # dloadsB__dsec_forces
        dloadsB__dsec_forces = self.dloadsB__dmoment * dmoment__dsec_forces
        dloadsB__dsec_forces = dloadsB__dsec_forces.tocoo() # force the system to be a coo_matrix
        self.declare_partials(of='loadsB', wrt='sec_forces', rows=dloadsB__dsec_forces.row, cols=dloadsB__dsec_forces.col)

        # --------------------------------dloadsB__ddef_mesh-------------------------------------
        # setup sparce partials for dloadsB__ddef_mesh where:
        # dloadsB__ddef_mesh = dloadsB__dmoment * dmoment__ddiff * ddiff__ddef_mesh

        # dloadsB__dmoment
        rows = np.zeros((3*(ny-1)*2))
        cols = np.zeros((3*(ny-1)*2))
        data = np.ones((3*(ny-1)*2))
        tmp_row = np.array([0,3])
        tmp_col = np.array([0,0])
        for i in range(3*(ny-1)):
            rows[i*2:(1+i)*2] = i+tmp_row
            cols[i*2:(1+i)*2] = i+tmp_col
        self.dloadsB__dmoment = 0.5*coo_matrix((data, (rows,cols)), shape=(3*ny, 3*(ny-1)))

        # dmoment__ddiff
        # this will need to be recalculated in def_partials b/c it's a function of sec_forces
        rows = np.zeros((9*(ny-1)*(nx-1)))
        cols = np.zeros((9*(ny-1)*(nx-1)))
        data = np.zeros((9*(ny-1)*(nx-1)))
        tmp_row = np.array([0,0,0,1,1,1,2,2,2])
        tmp_col = np.array([0,1,2,0,1,2,0,1,2])
        tmp_sec_forces = np.ones((nx-1,ny-1,3))
        # setup rows and cols
        for nxitr in range(nx-1):
            for nyitr in range(ny-1):
                index = 9*(nyitr+(ny-1)*nxitr)
                rows[index:index+9] = tmp_row+nyitr*3.
                cols[index:index+9] = tmp_col+nyitr*3.+3*(ny-1)*nxitr
                data[index:index+9] = -_skew(tmp_sec_forces[nxitr,nyitr,:]).flatten()
        dmoment__ddiff = coo_matrix((data, (rows,cols)), shape=(3*(ny-1), 3*(ny-1)*(nx-1)))

        # ddiff__ds_pts
        tmp_ddiff__ds_pts = np.zeros((3*(ny-1)*(nx-1),3*(ny-1)))
        for xiter in range(nx-1):
            tmp_ddiff__ds_pts[xiter*3*(ny-1):(1+xiter)*3*(ny-1),0:3*(ny-1)] = np.eye((3*(ny-1)))
        ddiff__ds_pts = coo_matrix(tmp_ddiff__ds_pts)

        # ds_pts__ddef_mesh
        tmp_ds_pts__ddef_mesh = np.zeros((3*(ny-1),3*(ny)*(nx)))
        block = np.zeros((3*(ny-1),3*ny))
        block[:,0:-3] = np.eye((3*(ny-1)))
        block[:,3:] = block[:,3:] + np.eye((3*(ny-1)))
        tmp_ds_pts__ddef_mesh[:,0:3*ny] = 0.5*(1-w2)*block
        tmp_ds_pts__ddef_mesh[:,3*ny*(nx-1):] = tmp_ds_pts__ddef_mesh[:,3*ny*(nx-1):] + 0.5 * w2 * block
        ds_pts__ddef_mesh = coo_matrix(tmp_ds_pts__ddef_mesh)

        # ddiff__da_pts
        ddiff__da_pts = identity((3*(ny-1)*(nx-1)))

        # da_pts__ddef_mesh
        tmp_da_pts__ddef_mesh = np.zeros((3*(ny-1)*(nx-1),3*ny*nx))
        block2 = np.zeros((3*(ny-1),6*ny))
        block2[:,:-3*ny] = 0.5 * (1-w1) * block
        block2[:,3*ny:] = 0.5 * w1 * block
        down = 3*(ny-1)
        over = 3*ny
        for xiter in range(nx-1):
            tmp_da_pts__ddef_mesh[xiter*down:xiter*down+3*(ny-1),over*xiter:over*xiter+6*ny] = block2
        da_pts__ddef_mesh = coo_matrix(tmp_da_pts__ddef_mesh)

        # to shorten future calculation times we calculate two other partials
        # ddiff__ddef_mesh
        self.ddiff__ddef_mesh = ddiff__da_pts * da_pts__ddef_mesh - ddiff__ds_pts * ds_pts__ddef_mesh
        self.ddiff__ddef_mesh = self.ddiff__ddef_mesh.tocoo()

        # dloadsB__ddef_mesh
        dloadsB__ddef_mesh = self.dloadsB__dmoment * dmoment__ddiff * self.ddiff__ddef_mesh
        #dloadsB__ddef_mesh = dloadsB__dmoment * dmoment__ddiff * ddiff__ddef_mesh
        dloadsB__ddef_mesh = dloadsB__ddef_mesh.tocoo()
        rows = dloadsB__ddef_mesh.row
        cols = dloadsB__ddef_mesh.col
        self.declare_partials(of='loadsB', wrt='def_mesh', rows=rows, cols=cols)

        #---------------------------------dloads__ddef_mesh
        #dloads__dloadsA
        blk = np.array([0,1,2])
        rows = np.zeros((ny*3))
        data = np.ones((ny*3))
        cols = np.linspace(0,ny*3-1, ny*3)
        for yiter in range(ny):
            rows[yiter*3:(1+yiter)*3] = blk+6*yiter
        dloads__dloadsA = coo_matrix((data, (rows, cols)), shape=(ny*6, ny*3))

        #dloads__dloadsB
        rows = rows + 3
        self.dloads__dloadsB = coo_matrix((data, (rows, cols)), shape=(ny*6, ny*3))

        dloads__ddef_mesh = self.dloads__dloadsB * dloadsB__ddef_mesh # + self.dloads__dloadsA * dloadsA__ddef_mesh but this last term is zero
        dloads__ddef_mesh = dloads__ddef_mesh.tocoo()
        rows = dloads__ddef_mesh.row
        cols = dloads__ddef_mesh.col
        self.declare_partials(of='loads', wrt='def_mesh', rows=rows, cols=cols)


        #---------------------------------dloads__dsec_forces------------------------------------
        dloads__dsec_forces = dloads__dloadsA * dloadsA__dsec_forces + self.dloads__dloadsB * dloadsB__dsec_forces
        dloads__dsec_forces = dloads__dsec_forces.tocoo()
        rows = dloads__dsec_forces.row
        cols = dloads__dsec_forces.col
        self.declare_partials(of='loads', wrt='sec_forces', rows=rows, cols=cols)


        # -------------------------------- Check Partial Options-------------------------------------
        self.set_check_partial_options('*', method='cs', step=1e-40)


        #---------------------------------- dloads__dloadsA__dsec_forces
        self.dloads__dloadsA__dsec_forces = dloads__dloadsA * dloadsA__dsec_forces
>>>>>>> 0c764b4d

    def compute(self, inputs, outputs):
        mesh = inputs['def_mesh'] #[nx, ny, 3]
        sec_forces = inputs['sec_forces']

        # Compute the aerodynamic centers at the quarter-chord point of each panel
        # a_pts [nx-1, ny-1, 3]
        a_pts = 0.5 * (1-self.w1) * mesh[:-1, :-1, :] + \
                0.5 *   self.w1   * mesh[1:, :-1, :] + \
                0.5 * (1-self.w1) * mesh[:-1,  1:, :] + \
                0.5 *   self.w1   * mesh[1:,  1:, :]
        # Compute the structural midpoints based on the fem_origin location
        # s_pts [ny-1, 3]
        s_pts = 0.5 * (1-self.w2) * mesh[0, :-1, :] + \
                0.5 *   self.w2   * mesh[-1, :-1, :] + \
                0.5 * (1-self.w2) * mesh[0,  1:, :] + \
                0.5 *   self.w2   * mesh[-1,  1:, :]
        # Find the moment arm between the aerodynamic centers of each panel
        # and the FEM elements
        # diff [nx-1, ny-1, 3]
        diff = a_pts - s_pts
        moment = np.zeros((self.ny - 1, 3), dtype=np.complex128)
        for ind in range(self.nx-1):
            moment = moment + np.cross(diff[ind, :, :], sec_forces[ind, :, :], axis=1)

        # Compute the loads based on the xyz forces and the computed moments
        loadsA = outputs['loadsA']
        loadsA[:] = 0.
        sec_forces_sum = np.sum(sec_forces, axis=0)
        loadsA[:-1, :] = 0.5 * sec_forces_sum[:, :]
        loadsA[ 1:, :] = loadsA[ 1:, :] + 0.5 * sec_forces_sum[:, :]

        loadsB = outputs['loadsB']
        loadsB[:] = 0.
        loadsB[:-1, :] = 0.5 * moment
        loadsB[ 1:, :] = loadsB[ 1:, :] + 0.5 * moment

        outputs['loadsA'] = loadsA
        outputs['loadsB'] = loadsB

        outputs['loads'][:,:3] = loadsA # everything on the first 3 columns
        outputs['loads'][:,3:] = loadsB # everything on the last 3 columns

    def compute_partials(self, inputs, J):
        mesh = inputs['def_mesh']
        sec_forces = inputs['sec_forces']
        ny = self.ny
        nx = self.nx

        # -------------------------------dloadsB__dsec_forces--------------------------------------
        # dmoment__dsec_forces
        # Compute the aerodynamic centers at the quarter-chord point of each panel
        a_pts = 0.5 * (1-self.w1) * mesh[:-1, :-1, :] + \
                0.5 *   self.w1   * mesh[1:, :-1, :] + \
                0.5 * (1-self.w1) * mesh[:-1,  1:, :] + \
                0.5 *   self.w1   * mesh[1:,  1:, :]
        # Compute the structural midpoints based on the fem_origin location
        s_pts = 0.5 * (1-self.w2) * mesh[0, :-1, :] + \
                0.5 *   self.w2   * mesh[-1, :-1, :] + \
                0.5 * (1-self.w2) * mesh[0,  1:, :] + \
                0.5 *   self.w2   * mesh[-1,  1:, :]
        # Find the moment arm between the aerodynamic centers of each panel
        # and the FEM elements
        diff = a_pts - s_pts
        rows = np.zeros((9*(ny-1)*(nx-1)))
        cols = np.zeros((9*(ny-1)*(nx-1)))
        data = np.zeros((9*(ny-1)*(nx-1)))
        tmp_row = np.array([0,0,0,1,1,1,2,2,2])
        tmp_col = np.array([0,1,2,0,1,2,0,1,2])
        # setup rows and cols
        for nxitr in range(nx-1):
            for nyitr in range(ny-1):
                index = 9*(nyitr+(ny-1)*nxitr)
                rows[index:index+9] = tmp_row+nyitr*3.
                cols[index:index+9] = tmp_col+nyitr*3.+3*(ny-1)*nxitr
                data[index:index+9] = _skew(diff[nxitr,nyitr,:]).flatten()
        dmoment__dsec_forces = coo_matrix((data, (rows,cols)), shape=(3*(ny-1), 3*(ny-1)*(nx-1)))

        dloadsB__dsec_forces = self.dloadsB__dmoment * dmoment__dsec_forces
        dloadsB__dsec_forces = dloadsB__dsec_forces.tocoo()
        J['loadsB','sec_forces'] = dloadsB__dsec_forces.data

        # --------------------------------dloadsB__ddef_mesh-------------------------------------
        # dmoment__ddiff must to be calulated each time b/c it's a function of sec_forces
        rows = np.zeros((9*(ny-1)*(nx-1)))
        cols = np.zeros((9*(ny-1)*(nx-1)))
        data = np.zeros((9*(ny-1)*(nx-1)))
        tmp_row = np.array([0,0,0,1,1,1,2,2,2])
        tmp_col = np.array([0,1,2,0,1,2,0,1,2])
        # setup rows and cols
        for nxitr in range(nx-1):
            for nyitr in range(ny-1):
                index = 9*(nyitr+(ny-1)*nxitr)
                rows[index:index+9] = tmp_row+nyitr*3.
                cols[index:index+9] = tmp_col+nyitr*3.+3*(ny-1)*nxitr
                data[index:index+9] = -_skew(sec_forces[nxitr,nyitr,:]).flatten()
        dmoment__ddiff = coo_matrix((data, (rows,cols)), shape=(3*(ny-1), 3*(ny-1)*(nx-1)))


        # multiply the matrix with those previous calculated in setup
        dloadsB__ddef_mesh = self.dloadsB__dmoment * dmoment__ddiff * self.ddiff__ddef_mesh
        dloadsB__ddef_mesh = dloadsB__ddef_mesh.tocoo()
        J['loadsB','def_mesh'] = dloadsB__ddef_mesh.data

        dloads__ddef_mesh = self.dloads__dloadsB * dloadsB__ddef_mesh
        dloads__ddef_mesh = dloads__ddef_mesh.tocoo()
        J['loads','def_mesh'] = dloads__ddef_mesh.data

        dloads__dsec_forces = self.dloads__dloadsA__dsec_forces + self.dloads__dloadsB * dloadsB__dsec_forces
        dloads__dsec_forces = dloads__dsec_forces.tocoo()
        J['loads','sec_forces'] = dloads__dsec_forces.data<|MERGE_RESOLUTION|>--- conflicted
+++ resolved
@@ -71,12 +71,6 @@
         # Well, technically the units of this load array are mixed.
         # The first 3 indices are N and the last 3 are N*m.
 
-<<<<<<< HEAD
-        #self.declare_partials('*', '*')
-
-        # if not fortran_flag:
-            #self.declare_partials('*', '*', method='cs')
-=======
 
         # Below we create each individual partial derivative
 
@@ -236,7 +230,6 @@
 
         #---------------------------------- dloads__dloadsA__dsec_forces
         self.dloads__dloadsA__dsec_forces = dloads__dloadsA * dloadsA__dsec_forces
->>>>>>> 0c764b4d
 
     def compute(self, inputs, outputs):
         mesh = inputs['def_mesh'] #[nx, ny, 3]
