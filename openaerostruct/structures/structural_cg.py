from __future__ import print_function, division
import numpy as np

from openmdao.api import ExplicitComponent


class StructuralCG(ExplicitComponent):
    """ Compute center-of-gravity location of the spar elements.

    parameters
    ----------
    A[ny-1] : numpy array
        Areas for each FEM element.
    nodes[ny, 3] : numpy array
        Flattened array with coordinates for each FEM node.

    Returns
    -------
    structural_weight : float
        Weight of the structural spar.
    cg_location[3] : numpy array
        Location of the structural spar's cg.

    """

    def initialize(self):
        self.options.declare('surface', types=dict)

    def setup(self):
        self.surface = surface = self.options['surface']

        self.ny = ny = surface['mesh'].shape[1]

        # Setup Inputs
        self.add_input('nodes', val=np.zeros((self.ny, 3)), units='m')
        self.add_input('structural_weight', val=0., units='N')
        self.add_input('element_weights', val=np.zeros((self.ny-1)), units='N')

        # Setup Outputs
        self.add_output('cg_location', val=np.zeros((3)), units='m')

        # Setup Partials
        #self.declare_partials(of='cg_location', wrt='structural_weight')
        #self.declare_partials(of='cg_location', wrt='element_weights')
        # Setup Sparce Matrix
        dimensions = 3
        cols_const = np.arange(0,self.ny*dimensions,dimensions)
        rows = np.empty(self.ny*dimensions)
        cols = np.empty(self.ny*dimensions)
        for i in range(dimensions):
            rows[i*self.ny:i*self.ny+self.ny]=i
            cols[i*self.ny:i*self.ny+self.ny]=cols_const+i
<<<<<<< HEAD

        self.declare_partials(of='cg_location', wrt='nodes', rows=rows, cols=cols)

=======
            
        #self.declare_partials(of='cg_location', wrt='nodes', rows=rows, cols=cols)
        
>>>>>>> 829a367b
        # Check partials options
        self.set_check_partial_options('*', method='cs', step=1e-40)

    def compute(self, inputs, outputs):
        nodes = inputs['nodes']
        structural_weight = inputs['structural_weight']
        element_weights = inputs['element_weights']

        # Calculate the center-of-gravity location of the spar elements only
        center_of_elements = ((nodes[1:, :] + nodes[:-1, :]) / 2.).T
        cg_loc = center_of_elements.dot(element_weights) / structural_weight

        # If the tube is symmetric, double the computed weight and set the
        # y-location of the cg to 0, at the symmetry plane
        if self.surface['symmetry']:
            cg_loc[1] = 0.
            cg_loc *= 2.

        outputs['cg_location'] = cg_loc

    def compute_partials(self, inputs, J):
        ny = self.ny
        nodes = inputs['nodes']
        structural_weight = inputs['structural_weight']
        element_weights = ew = inputs['element_weights']

        center_of_elements = ((nodes[1:, :] + nodes[:-1, :]) / 2.).T

        sum_coe_dot_ew = center_of_elements.dot(element_weights)

        is_sym = self.surface['symmetry']

        J['cg_location', 'structural_weight'] = -sum_coe_dot_ew/structural_weight**2
        J['cg_location', 'element_weights'] = center_of_elements/structural_weight

        #derivates with respect to nodes require special ninja math
        values = np.zeros(ny)
        values[0:ny-1] = ew
        values[1:ny] += ew
        values /= 2*structural_weight
        dimensions = 3

        J['cg_location', 'nodes'] = np.tile(values,dimensions)
        if is_sym:
            J['cg_location', 'nodes'][ny:2*ny] = 0
            J['cg_location', 'nodes'] *= 2

            J['cg_location', 'structural_weight'][1] = 0
            J['cg_location', 'structural_weight'] *= 2

            J['cg_location', 'element_weights'][1] = 0
            J['cg_location', 'element_weights'] *= 2<|MERGE_RESOLUTION|>--- conflicted
+++ resolved
@@ -50,15 +50,9 @@
         for i in range(dimensions):
             rows[i*self.ny:i*self.ny+self.ny]=i
             cols[i*self.ny:i*self.ny+self.ny]=cols_const+i
-<<<<<<< HEAD
 
-        self.declare_partials(of='cg_location', wrt='nodes', rows=rows, cols=cols)
+        #self.declare_partials(of='cg_location', wrt='nodes', rows=rows, cols=cols)
 
-=======
-            
-        #self.declare_partials(of='cg_location', wrt='nodes', rows=rows, cols=cols)
-        
->>>>>>> 829a367b
         # Check partials options
         self.set_check_partial_options('*', method='cs', step=1e-40)
 
