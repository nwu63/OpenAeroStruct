from __future__ import division, print_function
import numpy as np

from scipy.sparse import coo_matrix, diags

from openmdao.api import ExplicitComponent
from openaerostruct.structures.utils import norm


class StructureWeightLoads(ExplicitComponent):
    """
    Compute the nodal loads from the weight of the wing structure to be applied to the wing
    structure.

    Parameters
    ----------
    element_weights[ny-1] : numpy array
        Weight for each wing-structure segment.
    nodes[ny, 3] : numpy array
        Flattened array with coordinates for each FEM node.

    Returns
    -------
    struct_weight_loads[ny, 6] : numpy array
        Flattened array containing the loads applied on the FEM component,
        computed from the weight of the wing-structure segments.
    """

    def initialize(self):
        self.options.declare('surface', types=dict)

    def setup(self):
        self.surface = surface = self.options['surface']
        self.ny = surface['num_y']

        self.add_input('element_weights', val=np.zeros((self.ny-1)), units='N')
        self.add_input('nodes', val=np.zeros((self.ny, 3), dtype=complex), units='m')
        self.add_input('load_factor', val=1.05)
        self.add_output('struct_weight_loads', val=np.zeros((self.ny, 6)), units='N')

        self.add_output('element_lengths', val=np.zeros(self.ny-1), units='N')

        nym1 = self.ny-1

        #dloads__dzf
        rows = np.zeros(2*nym1)
        cols = np.zeros(2*nym1)
        data = -np.ones(2*nym1)
        counter = 0
        for i in range(nym1):
            for j in range(2):
                rows[counter] = 6*(i+j) + 2
                cols[counter] = i
                counter += 1

        self.dswl__dzf = coo_matrix((data, (rows, cols)), shape=(self.ny*6,nym1))


        rows = np.zeros(3*self.ny)
        cols = np.zeros(3*self.ny)
        for j in range(3):
            for i in range(self.ny):
                idx = i+self.ny*j
                rows[idx] = 6*i+j+2

        self.dswl__dlf_row = rows
        self.dswl__dlf_col = cols

        self.declare_partials('struct_weight_loads', 'load_factor', rows=rows, cols=cols)
        # self.declare_partials('struct_weight_loads', 'load_factor')


        # dstruct_weight_loads__dnodes (this one is super complicated)
        #     we can pre-compute several of the intermediate partial derivative matrices
        #     others we can pre-compute the rows/cols so we just have to set the data
        #     the for loops for rows/cols are a bit expensive (cause python), but the data computations are fast
        #     so we will pay the one-time setup cost to pre-compute the rows/cols
        rows_del = np.zeros(2*nym1)
        cols_d0 = np.zeros(2*nym1)
        cols_d1 = np.zeros(2*nym1)
        data = np.zeros(2*nym1)

        counter = 0
        for i in range(nym1):
            for j in range(2):
                rows_del[counter] = i
                cols_d0[counter] = 3*(i+j)
                cols_d1[counter] = 3*(i+j)+1
                data[counter] = 2*j-1 #this gives 1 or -1 alternating based on j
                counter += 1

        shape = (nym1,3*self.ny)
        self.ddel0__dnodes = coo_matrix((data, (rows_del, cols_d0)), shape=shape)
        self.ddel1__dnodes = coo_matrix((data, (rows_del, cols_d1)), shape=shape)

        # del__dnodes
        rows_el = np.zeros(6*nym1)
        cols_el = np.zeros(6*nym1)
        data = np.ones(6*nym1) # del__dnodes matrix has only ones in it

        counter = 0
        for i in range(nym1):
            for j in range(6):
                rows_el[counter] = i
                cols_el[counter] = 3*i+j
                counter += 1
        self.del__dnodes = coo_matrix((data, (rows_el, cols_el)), shape=shape)

        nym1_rand = np.random.rand(nym1)

        dzm_dnodes_pattern = ((diags(nym1_rand*nym1_rand)*self.ddel0__dnodes+diags(nym1_rand*nym1_rand)*self.ddel1__dnodes)).tocsr()


        dbm3_dnodes = diags(nym1_rand)*dzm_dnodes_pattern \
                    + diags(nym1_rand)*self.ddel1__dnodes \
                    - diags(nym1_rand)*self.del__dnodes


        dbm4_dnodes = diags(nym1_rand)*dzm_dnodes_pattern \
                    + diags(nym1_rand)*self.ddel0__dnodes \
                    - diags(nym1_rand)*self.del__dnodes

        self.dbm3_dnodes_pattern = (diags(nym1_rand)*dzm_dnodes_pattern \
                                  + diags(nym1_rand)*self.ddel1__dnodes\
                                  - diags(nym1_rand)*self.del__dnodes)
        self.dbm4_dnodes_pattern = (diags(nym1_rand)*dzm_dnodes_pattern \
                                  + diags(nym1_rand)*self.ddel0__dnodes\
                                  - diags(nym1_rand)*self.del__dnodes)
        #dswl__dbm
        rows_1 = np.zeros(2*nym1)
        rows_0 = np.zeros(2*nym1)
        cols = np.zeros(2*nym1)
        data = np.random.rand(2*nym1)
        counter = 0
        for i in range(nym1):
            for j in range(2):
                rows_1[counter] = 6*(i+j)+3
                rows_0[counter] = 6*(i+j)+4
                if counter%2==0: # even
                    data[counter] = 1
                else: # odd
                    data[counter] = -1
                cols[counter] = i
                counter += 1

        self.dswl__dbm3 = coo_matrix((data, (rows_1, cols)), shape=(6*self.ny,nym1)).tocsr()
        self.dswl__dbm4 = coo_matrix((data, (rows_0, cols)), shape=(6*self.ny,nym1)).tocsr()

        self.dswl__dnodes_pattern = (self.dswl__dbm3*dbm3_dnodes+self.dswl__dbm4*dbm4_dnodes).tocoo()

        self.dswl__dew_pattern = (self.dswl__dbm4 + self.dswl__dbm3 + self.dswl__dzf).tocoo()

        self.declare_partials('struct_weight_loads', 'nodes',
                              rows=self.dswl__dnodes_pattern.row,
                              cols=self.dswl__dnodes_pattern.col)

        self.declare_partials('struct_weight_loads', 'element_weights',
                              rows=self.dswl__dew_pattern.row,
                              cols=self.dswl__dew_pattern.col)
        # self.declare_partials('struct_weight_loads', 'element_weights')
        self.set_check_partial_options(wrt='*', method='cs')

<<<<<<< HEAD
        #self.declare_partials('*', '*',  method='cs')
=======
        np.set_printoptions(linewidth=400)
>>>>>>> 2060a3d3

    def compute(self, inputs, outputs):

        struct_weights = inputs['element_weights'] * inputs['load_factor']
        nodes = inputs['nodes']

        element_lengths = norm(nodes[1:, :] - nodes[:-1, :], axis=1)

        # And we also need the deltas between consecutive nodes
        deltas = nodes[1:, :] - nodes[:-1, :]
        # save these slices cause I use them alot
        del0 = deltas[: , 0]
        del1 = deltas[: , 1]

        # Assume weight coincides with the elastic axis
        z_forces_for_each = struct_weights / 2.
        z_moments_for_each = struct_weights / 12. \
                            * (del0**2 + del1**2)**0.5

        loads = outputs['struct_weight_loads']
        loads *= 0 # need to zero it out, since we're accumulating onto it
        # Why doesn't this trigger when running ../../tests/test_aerostruct_wingbox_+weight_analysis.py???
        if self.under_complex_step:
            loads = np.zeros((self.ny, 6), dtype=complex)

        # Loads in z-direction
        loads[:-1, 2] += -z_forces_for_each
        loads[1:, 2] += -z_forces_for_each

        # Bending moments for consistency
        bm3 = z_moments_for_each * del1 / element_lengths
        loads[:-1, 3] += -bm3
        loads[1:, 3] += bm3

        bm4 = z_moments_for_each * del0 / element_lengths
        loads[:-1, 4] += -bm4
        loads[1:, 4] += bm4
        outputs['struct_weight_loads'] = loads

    def compute_partials(self, inputs, J):

        struct_weights = inputs['element_weights'] * inputs['load_factor']
        nodes = inputs['nodes']

        nym1 = self.ny-1

        element_lengths = norm(nodes[1:, :] - nodes[:-1, :], axis=1)

        # And we also need the deltas between consecutive nodes
        deltas = nodes[1:, :] - nodes[:-1, :]
        # save these slices cause I use them alot
        del0 = deltas[: , 0]
        del1 = deltas[: , 1]

        # Assume weight coincides with the elastic axis
        z_forces_for_each = struct_weights / 2.
        z_moments_for_each = struct_weights / 12. \
                            * (del0**2 + del1**2)**0.5

        dzf__dew = .5*inputs['load_factor'][0]
        dzf__dlf = inputs['element_weights']/2.

        dzm__dew = diags((del0**2 + del1**2)**0.5/12*inputs['load_factor'])
        dzm__dlf =  (del0**2 + del1**2)**.5/12. * inputs['element_weights']

        dbm3__dzm = diags(del1/element_lengths)
        dbm4__dzm = diags(del0/element_lengths)

        # need to convert to lil to re-order the data to match the original row/col indexing from setup
        dswl__dlf = (-self.dswl__dbm3*dbm3__dzm*coo_matrix(dzm__dlf).T +\
                    -self.dswl__dbm4*dbm4__dzm*coo_matrix(dzm__dlf).T +\
                    self.dswl__dzf*coo_matrix(dzf__dlf).T).tolil()

        J['struct_weight_loads', 'load_factor'] = dswl__dlf[self.dswl__dlf_row, self.dswl__dlf_col].toarray().flatten()

        dswl__dew = (-self.dswl__dbm4 * dbm4__dzm * dzm__dew +\
                    -self.dswl__dbm3 * dbm3__dzm * dzm__dew +\
                    self.dswl__dzf  * dzf__dew).tolil()

        data = dswl__dew[self.dswl__dew_pattern.row, self.dswl__dew_pattern.col].toarray().flatten()
        J['struct_weight_loads', 'element_weights'] = data


        # dstruct_weight_loads__dnodes (this one is super complicated)

        # del__dnodes
        # note: del__dnodes matrix already created in setup, just need to set data
        raw_data = diags(1/element_lengths)*(nodes[1:, :] - nodes[:-1, :])
        data = np.hstack((-raw_data,raw_data)).flatten()
        self.del__dnodes.data = data

        dzm_dnodes = diags(struct_weights/12*(del0**2 + del1**2)**-.5)*\
                     (diags(del0)*self.ddel0__dnodes  + diags(del1)*self.ddel1__dnodes)

        dbm3_dnodes = diags(del1/element_lengths)*dzm_dnodes \
                    + diags(z_moments_for_each/element_lengths)*self.ddel1__dnodes \
                    - diags(z_moments_for_each*del1/element_lengths**2)*self.del__dnodes


        dbm4_dnodes = diags(del0/element_lengths)*dzm_dnodes \
                    + diags(z_moments_for_each/element_lengths)*self.ddel0__dnodes \
                    - diags(z_moments_for_each*del0/element_lengths**2)*self.del__dnodes


        # this is kind of dumb, but I need lil cause I have to re-index to preserve order
        #     the coo column ordering doesn't seem to be deterministic
        #     so I use the original row/col from the pattern as index arrays to
        #     pull the data out in the correct order
        dswl__dnodes= (self.dswl__dbm3*dbm3_dnodes+self.dswl__dbm4*dbm4_dnodes).tolil()
        data = dswl__dnodes[self.dswl__dnodes_pattern.row, self.dswl__dnodes_pattern.col].toarray().flatten()
        J['struct_weight_loads', 'nodes'] = -data<|MERGE_RESOLUTION|>--- conflicted
+++ resolved
@@ -160,11 +160,7 @@
         # self.declare_partials('struct_weight_loads', 'element_weights')
         self.set_check_partial_options(wrt='*', method='cs')
 
-<<<<<<< HEAD
-        #self.declare_partials('*', '*',  method='cs')
-=======
         np.set_printoptions(linewidth=400)
->>>>>>> 2060a3d3
 
     def compute(self, inputs, outputs):
 
