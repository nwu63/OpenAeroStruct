from openmdao.api import Problem, Group, IndepVarComp, view_model

from six import iteritems
from numpy.testing import assert_almost_equal
from openmdao.utils.assert_utils import assert_rel_error
import numpy as np
from openaerostruct.geometry.utils import generate_mesh


def view_mat(mat1, mat2, key='Title', tol=1e-10):
    """
    Helper function used to visually examine matrices. It plots mat1 and mat2 side by side,
    and shows the difference between the two.

    Parameters
    ----------
    mat1 : ndarray
        The Jacobian approximated by openMDAO
    mat2 : ndarray
        The Jacobian computed by compute_partials
    key : str
        The name of the tuple (of, wrt) for which the Jacobian is computed
    tol : float (Optional)
        The tolerance, below which the two numbers are considered the same for
        plotting purposes.

    Returns
    -------
    CDw : float
        Wave drag coefficient for the lifting surface computed using the
        Korn equation
    """
    import matplotlib.pyplot as plt
    if len(mat1.shape) > 2:
        mat1 = np.sum(mat1, axis=2)
    if len(mat2.shape) > 2:
        mat2 = np.sum(mat2, axis=2)
    vmin = np.amin(np.hstack((mat1.flatten(),mat2.flatten())))
    vmax = np.amax(np.hstack((mat1.flatten(),mat2.flatten())))
    if vmax-vmin < tol: # add small difference for plotting if both values are the same
        vmin = vmin - tol
        vmax = vmax + tol

    fig, ax = plt.subplots(ncols=3,figsize=(12,6))
    ax[0].imshow(mat1.real, interpolation='none',vmin=vmin,vmax=vmax)
    ax[0].set_title('Approximated Jacobian')

    im = ax[1].imshow(mat2.real, interpolation='none',vmin=vmin,vmax=vmax)
    fig.colorbar(im, orientation='horizontal',ax=ax[0:2].ravel().tolist())
    ax[1].set_title('User-Defined Jacobian')

    diff = mat2.real - mat1.real
    if np.max(np.abs(diff).flatten()) < tol: # add small difference for plotting if diff is small
        vmin = -1*tol
        vmax = tol
    im2 = ax[2].imshow(diff, interpolation='none', vmin=vmin,vmax=vmax)
    fig.colorbar(im2, orientation='horizontal',ax=ax[2],aspect=10)
    ax[2].set_title('Difference')
    plt.suptitle(key)
    plt.show()

def run_test(obj, comp, tol=1e-5, complex_flag=False,compact_print=True,method='fd',step=1e-6):
    prob = Problem()
    prob.model.add_subsystem('comp', comp)
    prob.setup(force_alloc_complex=complex_flag)

    prob.run_model()
<<<<<<< HEAD
    check = prob.check_partials(compact_print=compact_print,method=method,step=step)
    for key, subjac in iteritems(check[list(check.keys())[0]]):
        if subjac['magnitude'].fd > 1e-6:
            print('error',key,subjac['rel error'].forward,subjac['rel error'].reverse)
            assert_rel_error(obj, subjac['rel error'].forward, 0., tol)
        elif np.isnan(subjac['magnitude'].fd):
            raise ValueError('Derivative magnitude is NaN')
=======
    check = prob.check_partials(compact_print=True)
    for comp in list(check.keys()):
        for key, subjac in iteritems(check[comp]):
            if subjac['magnitude'].fd > 1e-6:
                assert_rel_error(obj, subjac['rel error'].forward, 0., tol)
            elif np.all(np.abs(subjac['J_fwd'] - subjac['J_fd'])) < tol:
                pass
            elif np.isnan(subjac['rel error'].forward):
                raise ValueError('Derivative magnitude is NaN')
>>>>>>> 06e8a293

def get_default_surfaces():
    # Create a dictionary to store options about the mesh
    mesh_dict = {'num_y' : 7,
                 'num_x' : 2,
                 'wing_type' : 'CRM',
                 'symmetry' : True,
                 'num_twist_cp' : 5}

    # Generate the aerodynamic mesh based on the previous dictionary
    mesh, twist_cp = generate_mesh(mesh_dict)

    wing_dict = {'name' : 'wing',
                 'num_y' : 4,
                 'num_x' : 2,
                 'symmetry' : True,
                 'S_ref_type' : 'wetted',
                 'CL0' : 0.1,
                 'CD0' : 0.1,
                 'mesh' : mesh,

                 # Airfoil properties for viscous drag calculation
                 'k_lam' : 0.05,         # percentage of chord with laminar
                                         # flow, used for viscous drag
                 't_over_c_cp' : np.array([0.15]),      # thickness over chord ratio (NACA0015)
                 'c_max_t' : .303,       # chordwise location of maximum (NACA0015)
                                         # thickness
                 'with_viscous' : True,  # if true, compute viscous drag
                 'with_wave' : False, # if true, computes wave drag
                 'fem_model_type' : 'tube',

                 # Structural values are based on aluminum 7075
                 'E' : 70.e9,            # [Pa] Young's modulus of the spar
                 'G' : 30.e9,            # [Pa] shear modulus of the spar
                 'yield' : 500.e6 / 2.5, # [Pa] yield stress divided by 2.5 for limiting case
                 'mrho' : 3.e3,          # [kg/m^3] material density
                 'fem_origin' : 0.35,    # normalized chordwise location of the spar
                 'wing_weight_ratio' : 2.,
                 'struct_weight_relief' : False,    # True to add the weight of the structure to the loads on the structure
                 }

    # Create a dictionary to store options about the mesh
    mesh_dict = {'num_y' : 5,
                 'num_x' : 3,
                 'wing_type' : 'rect',
                 'symmetry' : False}

    # Generate the aerodynamic mesh based on the previous dictionary
    mesh = generate_mesh(mesh_dict)

    tail_dict = {'name' : 'tail',
                 'num_y' : 5,
                 'num_x' : 3,
                 'symmetry' : False,
                 'mesh' : mesh}

    surfaces = [wing_dict, tail_dict]

    return surfaces<|MERGE_RESOLUTION|>--- conflicted
+++ resolved
@@ -65,15 +65,7 @@
     prob.setup(force_alloc_complex=complex_flag)
 
     prob.run_model()
-<<<<<<< HEAD
-    check = prob.check_partials(compact_print=compact_print,method=method,step=step)
-    for key, subjac in iteritems(check[list(check.keys())[0]]):
-        if subjac['magnitude'].fd > 1e-6:
-            print('error',key,subjac['rel error'].forward,subjac['rel error'].reverse)
-            assert_rel_error(obj, subjac['rel error'].forward, 0., tol)
-        elif np.isnan(subjac['magnitude'].fd):
-            raise ValueError('Derivative magnitude is NaN')
-=======
+
     check = prob.check_partials(compact_print=True)
     for comp in list(check.keys()):
         for key, subjac in iteritems(check[comp]):
@@ -83,7 +75,6 @@
                 pass
             elif np.isnan(subjac['rel error'].forward):
                 raise ValueError('Derivative magnitude is NaN')
->>>>>>> 06e8a293
 
 def get_default_surfaces():
     # Create a dictionary to store options about the mesh
