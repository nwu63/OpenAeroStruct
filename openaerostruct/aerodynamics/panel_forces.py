--- conflicted
+++ resolved
@@ -56,46 +56,16 @@
 
         self.add_output('panel_forces', shape=(system_size, 3), units='N')
 
-<<<<<<< HEAD
         # Set up all the sparse Jacobians
-        self.declare_partials('panel_forces', 'rho',
-            rows=np.arange(3 * system_size),
-            cols=np.zeros(3 * system_size, int),
-        )
-        self.declare_partials('panel_forces', 'horseshoe_circulations',
-            rows=np.arange(3 * system_size),
-            cols=np.outer(np.arange(system_size), np.ones(3, int)).flatten(),
-        )
-        self.declare_partials('panel_forces', 'force_pts_velocities',
-            rows=np.einsum('ij,k->ijk',
-                np.arange(3 * system_size).reshape((system_size, 3)),
-                np.ones(3, int),
-            ).flatten(),
-            cols=np.einsum('ik,j->ijk',
-                np.arange(3 * system_size).reshape((system_size, 3)),
-                np.ones(3, int),
-            ).flatten(),
-        )
-        self.declare_partials('panel_forces', 'bound_vecs',
-            rows=np.einsum('ij,k->ijk',
-                np.arange(3 * system_size).reshape((system_size, 3)),
-                np.ones(3, int),
-            ).flatten(),
-            cols=np.einsum('ik,j->ijk',
-                np.arange(3 * system_size).reshape((system_size, 3)),
-                np.ones(3, int),
-            ).flatten(),
-        )
-=======
-        # #self.declare_partials('panel_forces', 'rho',
+        # self.declare_partials('panel_forces', 'rho',
         #     rows=np.arange(3 * system_size),
         #     cols=np.zeros(3 * system_size, int),
         # )
-        # #self.declare_partials('panel_forces', 'horseshoe_circulations',
+        # self.declare_partials('panel_forces', 'horseshoe_circulations',
         #     rows=np.arange(3 * system_size),
         #     cols=np.outer(np.arange(system_size), np.ones(3, int)).flatten(),
         # )
-        # #self.declare_partials('panel_forces', velocities_name,
+        # self.declare_partials('panel_forces', 'force_pts_velocities',
         #     rows=np.einsum('ij,k->ijk',
         #         np.arange(3 * system_size).reshape((system_size, 3)),
         #         np.ones(3, int),
@@ -105,7 +75,7 @@
         #         np.ones(3, int),
         #     ).flatten(),
         # )
-        # #self.declare_partials('panel_forces', 'bound_vecs',
+        # self.declare_partials('panel_forces', 'bound_vecs',
         #     rows=np.einsum('ij,k->ijk',
         #         np.arange(3 * system_size).reshape((system_size, 3)),
         #         np.ones(3, int),
@@ -115,7 +85,6 @@
         #         np.ones(3, int),
         #     ).flatten(),
         # )
->>>>>>> 829a367b
 
     def compute(self, inputs, outputs):
         system_size = self.system_size
