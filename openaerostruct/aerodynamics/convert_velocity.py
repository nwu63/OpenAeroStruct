from __future__ import print_function

import numpy as np

from openmdao.api import ExplicitComponent


class ConvertVelocity(ExplicitComponent):
    """
    Convert the freestream velocity magnitude into a velocity vector at each
    evaluation point. In this case, each of the panels sees the same velocity.
    This really just helps us set up the velocities for use in the VLM analysis.

    Parameters
    ----------
    alpha : float
        The angle of attack for the aircraft (all lifting surfaces) in degrees.
    beta : float
        The sideslip angle for the aircraft (all lifting surfaces) in degrees.
    v : float
        The freestream velocity magnitude.
<<<<<<< HEAD
    omega[3] : ndarray
        Angular velocity vector for each surface about center of gravity.
        Only available if the rotational options is set to True.
    cg[3] : ndarray
        The x, y, z coordinates of the center of gravity for the entire aircraft.
        Only available if the rotational options is set to True.
    coll_pts[num_eval_points, 3] : ndarray
        The xyz coordinates of the collocation points used in the VLM analysis.
        This array contains points for all lifting surfaces in the problem.
        Only available if the rotational options is set to True.
=======
    rotational_velocities[system_size, 3] : numpy array
        The rotated freestream velocities at each evaluation point for all
        lifting surfaces. system_size is the sum of the count of all panels
        for all lifting surfaces.
>>>>>>> 9608e50a

    Returns
    -------
    freestream_velocities[system_size, 3] : numpy array
        The rotated freestream velocities at each evaluation point for all
        lifting surfaces. system_size is the sum of the count of all panels
        for all lifting surfaces.
    """

    def initialize(self):
        self.options.declare('surfaces', types=list)
        self.options.declare('rotational', False, types=bool,
                             desc="Set to True to turn on support for computing angular velocities")

    def setup(self):
        surfaces = self.options['surfaces']
        rotational = self.options['rotational']

        system_size = 0
        sizes = []

        # Loop through each surface and cumulatively add the number of panels
        # to obtain system_size.
        for surface in surfaces:
            mesh = surface['mesh']
            nx = mesh.shape[0]
            ny = mesh.shape[1]
            size = (nx - 1) * (ny - 1)
            system_size += size
            sizes.append(size)

        self.system_size = system_size

        self.add_input('alpha', val=0., units='deg')
        self.add_input('beta', val=0., units='deg')
        self.add_input('v', val=1., units='m/s')

        if rotational:
<<<<<<< HEAD
            self.add_input('coll_pts', shape=(system_size, 3), units='m')
            self.add_input('omega', val=np.zeros((3, )), units='rad/s')
            self.add_input('cg', val=np.ones((3, )), units='m')
=======
            self.add_input('rotational_velocities', shape=(system_size, 3), units='m/s')
>>>>>>> 9608e50a

        self.add_output('freestream_velocities', shape=(system_size, 3), units='m/s')

        self.declare_partials('freestream_velocities', 'alpha')
        self.declare_partials('freestream_velocities', 'beta')
        self.declare_partials('freestream_velocities', 'v')

        if rotational:
<<<<<<< HEAD

            # First Half of cross product
            row = np.array([1, 2, 0])
            col = np.array([2, 0, 1])

            rows1 = np.tile(row, system_size) + np.repeat(3*np.arange(system_size), 3)
            cols1 = np.tile(col, system_size)

            # Second Half of cross product
            rows2 = np.tile(col, system_size) + np.repeat(3*np.arange(system_size), 3)
            cols2 = np.tile(row, system_size)

            rows = np.concatenate([rows1, rows2])
            cols = np.concatenate([cols1, cols2])

            self.declare_partials('freestream_velocities', 'cg', rows=rows, cols=cols)
            self.declare_partials('freestream_velocities', 'omega', rows=rows, cols=cols)

            cols1 = np.tile(col, system_size) + np.repeat(3*np.arange(system_size), 3)
            cols2 = np.tile(row, system_size) + np.repeat(3*np.arange(system_size), 3)
            cols = np.concatenate([cols1, cols2])

            self.declare_partials('freestream_velocities', 'coll_pts', rows=rows, cols=cols)

=======
            nn = 3 * system_size
            row_col = np.arange(nn)
            val = np.ones((nn, ))
            self.declare_partials('freestream_velocities', 'rotational_velocities',
                                  rows=row_col, cols=row_col, val=val)
>>>>>>> 9608e50a

    def compute(self, inputs, outputs):
        # Rotate the freestream velocities based on the angle of attack and the sideslip angle.
        alpha = inputs['alpha'][0] * np.pi / 180.
        beta = inputs['beta'][0] * np.pi / 180.

        cosa = np.cos(alpha)
        sina = np.sin(alpha)
        cosb = np.cos(beta)
        sinb = np.sin(beta)

        v_inf = inputs['v'][0] * np.array([cosa*cosb, -sinb, sina*cosb])
        outputs['freestream_velocities'][:, :] = v_inf

<<<<<<< HEAD
        # Add angular velocity term
        if self.options['rotational']:
            cg = inputs['cg']
            omega = inputs['omega']
            c_pts = inputs['coll_pts']

            surfaces = self.options['surfaces']
            idx = 0
            for j, surface in enumerate(surfaces):
                mesh = surface['mesh']
                nx = mesh.shape[0]
                ny = mesh.shape[1]
                size = (nx - 1) * (ny - 1)

                r = c_pts[idx:idx+size, :] - cg

                outputs['freestream_velocities'][idx:idx+size, :] += np.cross(omega, r)

                idx += size
=======
        if self.options['rotational']:
            outputs['freestream_velocities'][:, :] += inputs['rotational_velocities']
>>>>>>> 9608e50a

    def compute_partials(self, inputs, J):
        alpha = inputs['alpha'][0] * np.pi / 180.
        beta = inputs['beta'][0] * np.pi / 180.

        cosa = np.cos(alpha)
        sina = np.sin(alpha)
        cosb = np.cos(beta)
        sinb = np.sin(beta)

        J['freestream_velocities','v'] = np.tile(np.array([cosa*cosb, -sinb, sina*cosb]), self.system_size)
        J['freestream_velocities','alpha'] = np.tile(inputs['v'][0] * np.array([-sina*cosb, 0., cosa*cosb]) * np.pi/180.,
                                                     self.system_size)
        J['freestream_velocities','beta'] = np.tile(inputs['v'][0] * np.array([-cosa*sinb, -cosb, -sina*sinb]) * np.pi/180.,
                                                    self.system_size)
<<<<<<< HEAD

        if self.options['rotational']:
            cg = inputs['cg']
            omega = inputs['omega']
            c_pts = inputs['coll_pts']

            surfaces = self.options['surfaces']
            idx = jdx = 0
            ii = self.system_size * 3
            for j, surface in enumerate(surfaces):
                mesh = surface['mesh']
                nx = mesh.shape[0]
                ny = mesh.shape[1]
                size = (nx - 1) * (ny - 1)

                r = c_pts[jdx:jdx+size, :] - cg

                # Cross product derivatives organized so we can tile a variable directly into slices

                J['freestream_velocities', 'cg'][idx:idx+size*3] = np.tile(omega, size)
                J['freestream_velocities', 'cg'][idx+ii:idx+ii+size*3] = -np.tile(omega, size)

                J['freestream_velocities', 'coll_pts'][idx:idx+size*3] = -np.tile(omega, size)
                J['freestream_velocities', 'coll_pts'][idx+ii:idx+ii+size*3] = np.tile(omega, size)

                J['freestream_velocities', 'omega'][idx:idx+size*3] = r.flatten()
                J['freestream_velocities', 'omega'][idx+ii:idx+ii+size*3] = -r.flatten()

                idx += 3*size
                jdx += size
=======
>>>>>>> 9608e50a
<|MERGE_RESOLUTION|>--- conflicted
+++ resolved
@@ -19,23 +19,10 @@
         The sideslip angle for the aircraft (all lifting surfaces) in degrees.
     v : float
         The freestream velocity magnitude.
-<<<<<<< HEAD
-    omega[3] : ndarray
-        Angular velocity vector for each surface about center of gravity.
-        Only available if the rotational options is set to True.
-    cg[3] : ndarray
-        The x, y, z coordinates of the center of gravity for the entire aircraft.
-        Only available if the rotational options is set to True.
-    coll_pts[num_eval_points, 3] : ndarray
-        The xyz coordinates of the collocation points used in the VLM analysis.
-        This array contains points for all lifting surfaces in the problem.
-        Only available if the rotational options is set to True.
-=======
     rotational_velocities[system_size, 3] : numpy array
         The rotated freestream velocities at each evaluation point for all
         lifting surfaces. system_size is the sum of the count of all panels
         for all lifting surfaces.
->>>>>>> 9608e50a
 
     Returns
     -------
@@ -74,13 +61,7 @@
         self.add_input('v', val=1., units='m/s')
 
         if rotational:
-<<<<<<< HEAD
-            self.add_input('coll_pts', shape=(system_size, 3), units='m')
-            self.add_input('omega', val=np.zeros((3, )), units='rad/s')
-            self.add_input('cg', val=np.ones((3, )), units='m')
-=======
             self.add_input('rotational_velocities', shape=(system_size, 3), units='m/s')
->>>>>>> 9608e50a
 
         self.add_output('freestream_velocities', shape=(system_size, 3), units='m/s')
 
@@ -89,38 +70,11 @@
         self.declare_partials('freestream_velocities', 'v')
 
         if rotational:
-<<<<<<< HEAD
-
-            # First Half of cross product
-            row = np.array([1, 2, 0])
-            col = np.array([2, 0, 1])
-
-            rows1 = np.tile(row, system_size) + np.repeat(3*np.arange(system_size), 3)
-            cols1 = np.tile(col, system_size)
-
-            # Second Half of cross product
-            rows2 = np.tile(col, system_size) + np.repeat(3*np.arange(system_size), 3)
-            cols2 = np.tile(row, system_size)
-
-            rows = np.concatenate([rows1, rows2])
-            cols = np.concatenate([cols1, cols2])
-
-            self.declare_partials('freestream_velocities', 'cg', rows=rows, cols=cols)
-            self.declare_partials('freestream_velocities', 'omega', rows=rows, cols=cols)
-
-            cols1 = np.tile(col, system_size) + np.repeat(3*np.arange(system_size), 3)
-            cols2 = np.tile(row, system_size) + np.repeat(3*np.arange(system_size), 3)
-            cols = np.concatenate([cols1, cols2])
-
-            self.declare_partials('freestream_velocities', 'coll_pts', rows=rows, cols=cols)
-
-=======
             nn = 3 * system_size
             row_col = np.arange(nn)
             val = np.ones((nn, ))
             self.declare_partials('freestream_velocities', 'rotational_velocities',
                                   rows=row_col, cols=row_col, val=val)
->>>>>>> 9608e50a
 
     def compute(self, inputs, outputs):
         # Rotate the freestream velocities based on the angle of attack and the sideslip angle.
@@ -135,30 +89,8 @@
         v_inf = inputs['v'][0] * np.array([cosa*cosb, -sinb, sina*cosb])
         outputs['freestream_velocities'][:, :] = v_inf
 
-<<<<<<< HEAD
-        # Add angular velocity term
-        if self.options['rotational']:
-            cg = inputs['cg']
-            omega = inputs['omega']
-            c_pts = inputs['coll_pts']
-
-            surfaces = self.options['surfaces']
-            idx = 0
-            for j, surface in enumerate(surfaces):
-                mesh = surface['mesh']
-                nx = mesh.shape[0]
-                ny = mesh.shape[1]
-                size = (nx - 1) * (ny - 1)
-
-                r = c_pts[idx:idx+size, :] - cg
-
-                outputs['freestream_velocities'][idx:idx+size, :] += np.cross(omega, r)
-
-                idx += size
-=======
         if self.options['rotational']:
             outputs['freestream_velocities'][:, :] += inputs['rotational_velocities']
->>>>>>> 9608e50a
 
     def compute_partials(self, inputs, J):
         alpha = inputs['alpha'][0] * np.pi / 180.
@@ -174,36 +106,3 @@
                                                      self.system_size)
         J['freestream_velocities','beta'] = np.tile(inputs['v'][0] * np.array([-cosa*sinb, -cosb, -sina*sinb]) * np.pi/180.,
                                                     self.system_size)
-<<<<<<< HEAD
-
-        if self.options['rotational']:
-            cg = inputs['cg']
-            omega = inputs['omega']
-            c_pts = inputs['coll_pts']
-
-            surfaces = self.options['surfaces']
-            idx = jdx = 0
-            ii = self.system_size * 3
-            for j, surface in enumerate(surfaces):
-                mesh = surface['mesh']
-                nx = mesh.shape[0]
-                ny = mesh.shape[1]
-                size = (nx - 1) * (ny - 1)
-
-                r = c_pts[jdx:jdx+size, :] - cg
-
-                # Cross product derivatives organized so we can tile a variable directly into slices
-
-                J['freestream_velocities', 'cg'][idx:idx+size*3] = np.tile(omega, size)
-                J['freestream_velocities', 'cg'][idx+ii:idx+ii+size*3] = -np.tile(omega, size)
-
-                J['freestream_velocities', 'coll_pts'][idx:idx+size*3] = -np.tile(omega, size)
-                J['freestream_velocities', 'coll_pts'][idx+ii:idx+ii+size*3] = np.tile(omega, size)
-
-                J['freestream_velocities', 'omega'][idx:idx+size*3] = r.flatten()
-                J['freestream_velocities', 'omega'][idx+ii:idx+ii+size*3] = -r.flatten()
-
-                idx += 3*size
-                jdx += size
-=======
->>>>>>> 9608e50a
